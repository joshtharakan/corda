--- conflicted
+++ resolved
@@ -142,13 +142,8 @@
         val alice = TestIdentity(CordaX500Name.parse("L=London,O=Alice Ltd,OU=Trade,C=GB")).party
         val records = nodeA.smm.flowHospital.track().updates.toBlocking().toIterable().iterator()
         val flow: FlowStateMachine<Unit> = nodeA.services.startFlow(FinalityHandler(object : FlowSession() {
-<<<<<<< HEAD
-            override val sessionOwningKey = alice.owningKey
-            override val counterparty = alice
-=======
             override val destination: Destination get() = alice
             override val counterparty: Party get() = alice
->>>>>>> 76eec9aa
 
             override fun getCounterpartyFlowInfo(maySkipCheckpoint: Boolean): FlowInfo {
                 TODO("not implemented")
@@ -281,7 +276,7 @@
             logger.info("Hello")
             doInsert()
             // Checkpoint so we roll back to here
-            sleep(Duration.ofSeconds(0))
+            FlowLogic.sleep(Duration.ofSeconds(0))
             if (count++ < i) {
                 doInsert()
             }
